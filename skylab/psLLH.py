--- conflicted
+++ resolved
@@ -445,17 +445,12 @@
 
         # update rightascension information for scrambled events
         if scramble and not self.fix:
-<<<<<<< HEAD
             if not self.timescramble:
                 self._ev["ra"] = self.random.uniform(0., 2. * np.pi,
                                                      size=len(self._ev))
             else:
                 random_times = self.timegen.sample(len(self._ev)).next()
                 self._ev["ra"] = utils.rotate_2d(self._ev["Azimuth"], random_times)
-=======
-            self._ev["ra"] = self.random.uniform(0., 2. * np.pi,
-                                                 size=len(self._ev))
->>>>>>> 363c9995
 
         # selection in rightascension
         if self.mode == "box":
@@ -1057,10 +1052,7 @@
         samples = [sam[1] for sam in samples]
 
         if self.ncpu > 1 and len(samples) > self.ncpu:
-<<<<<<< HEAD
             logger.trace("do_trials: assembling function call arguments for MP")
-=======
->>>>>>> 363c9995
             args = [(self, src_ra, src_dec, sam, True,
                      dict(kwargs.items()
                           + [("seed", self.random.randint(2**32))]))
@@ -1078,10 +1070,7 @@
             del pool
 
         else:
-<<<<<<< HEAD
             logger.trace("do_trials: just calling fit_source in single thread")
-=======
->>>>>>> 363c9995
             result = [self.fit_source(src_ra, src_dec, inject=sam,
                                       scramble=True, **kwargs)
                       for sam in samples]
@@ -1277,12 +1266,8 @@
             return 0., dict([(par, par_s) if not par == "nsources" else (par, 0.)
                              for par, par_s in zip(self.params, self.par_seeds)])
 
-<<<<<<< HEAD
         logger.trace("fit_source: getting seeds")
         # get seeds - from kwargs to fit_source or (default) self.par_seeds
-=======
-        # get seeds
->>>>>>> 363c9995
         pars = self.par_seeds
         inds = [i for i, par in enumerate(self.params) if par in kwargs]
         pars[inds] = np.array([kwargs.pop(par) for par in self.params
@@ -1316,7 +1301,6 @@
                                     **kwargs)
 
             i += 1
-<<<<<<< HEAD
         """
         logger.trace("fit_source: running minimizer")
         # Try using Nelder-Mead/Simplex with hobo bounds
@@ -1352,9 +1336,6 @@
          
         logger.trace("fit_source: checking fit results")
         # why do we set fmin=0, nfit=0 IF the bounds include nsources=0 (?)
-=======
-
->>>>>>> 363c9995
         if fmin > 0 and (self.par_bounds[0][0] <= 0
                          and self.par_bounds[0][1] >= 0):
             # null hypothesis is part of minimisation, fit should be negative
